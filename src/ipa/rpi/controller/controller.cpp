--- conflicted
+++ resolved
@@ -39,11 +39,7 @@
 			.pipelineWidth = 13,
 			.statsInline = false,
 			.minPixelProcessingTime = 0s,
-<<<<<<< HEAD
-			.cfeDataBufferStrided = true,
-=======
 			.dataBufferStrided = true,
->>>>>>> 3feb4df7
 		}
 	},
 	{
@@ -76,11 +72,7 @@
 			 * frames wider than ~16,000 pixels.
 			 */
 			.minPixelProcessingTime = 1.0us / 380,
-<<<<<<< HEAD
-			.cfeDataBufferStrided = false,
-=======
 			.dataBufferStrided = false,
->>>>>>> 3feb4df7
 		}
 	},
 };
